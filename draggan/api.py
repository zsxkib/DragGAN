import copy
import random

import torch
import torch.nn.functional as FF
import torch.optim

from . import utils
from .stylegan2.model import Generator


class CustomGenerator(Generator):
    def prepare(
        self,
        styles,
        inject_index=None,
        truncation=1,
        truncation_latent=None,
        input_is_latent=False,
        noise=None,
        randomize_noise=True,
    ):
        if not input_is_latent:
            styles = [self.style(s) for s in styles]

        if noise is None:
            if randomize_noise:
                noise = [None] * self.num_layers
            else:
                noise = [
                    getattr(self.noises, f"noise_{i}") for i in range(self.num_layers)
                ]

        if truncation < 1:
            style_t = []

            for style in styles:
                style_t.append(
                    truncation_latent + truncation * (style - truncation_latent)
                )

            styles = style_t

        if len(styles) < 2:
            inject_index = self.n_latent

            if styles[0].ndim < 3:
                latent = styles[0].unsqueeze(1).repeat(1, inject_index, 1)

            else:
                latent = styles[0]

        else:
            if inject_index is None:
                inject_index = random.randint(1, self.n_latent - 1)

            latent = styles[0].unsqueeze(1).repeat(1, inject_index, 1)
            latent2 = styles[1].unsqueeze(1).repeat(1, self.n_latent - inject_index, 1)

            latent = torch.cat([latent, latent2], 1)

        return latent, noise

    def generate(
        self,
        latent,
        noise,
    ):
        out = self.input(latent)
        out = self.conv1(out, latent[:, 0], noise=noise[0])

        skip = self.to_rgb1(out, latent[:, 1])
        i = 1
        for conv1, conv2, noise1, noise2, to_rgb in zip(
            self.convs[::2], self.convs[1::2], noise[1::2], noise[2::2], self.to_rgbs
        ):
            out = conv1(out, latent[:, i], noise=noise1)
            out = conv2(out, latent[:, i + 1], noise=noise2)
            skip = to_rgb(out, latent[:, i + 2], skip)
            if out.shape[-1] == 256: F = out
            i += 2

        image = skip
        F = FF.interpolate(F, image.shape[-2:], mode='bilinear')
        return image, F


def stylegan2(
    size=1024,
    channel_multiplier=2,
    latent=512,
    n_mlp=8,
    ckpt='stylegan2-ffhq-config-f.pt'
):
    g_ema = CustomGenerator(size, latent, n_mlp, channel_multiplier=channel_multiplier, human='human' in ckpt)
    checkpoint = torch.load(utils.get_path(ckpt))
    g_ema.load_state_dict(checkpoint["g_ema"], strict=False)
    g_ema.requires_grad_(False)
    g_ema.eval()
    return g_ema


def drag_gan(
    g_ema,
    latent: torch.Tensor,
    noise,
    F,
    handle_points,
    target_points,
    mask,
    max_iters=1000,
    r1=3,
    r2=12,
    lam=20,
    d=2,
    lr=2e-3,
):
    handle_points0 = copy.deepcopy(handle_points)
<<<<<<< HEAD
    n = len(handle_points)
    r1, r2, lam, d = 3, 12, 20, 1

    def neighbor(x, y, d):
        points = []
        for i in range(x - d, x + d):
            for j in range(y - d, y + d):
                points.append(torch.tensor([i, j]).float().to(latent.device))
        return points
=======
    handle_points = torch.stack(handle_points)
    handle_points0 = torch.stack(handle_points0)
    target_points = torch.stack(target_points)
>>>>>>> 130ae8e9

    F0 = F.detach().clone()
    device = latent.device

    latent_trainable = latent[:, :6, :].detach().clone().requires_grad_(True)
    latent_untrainable = latent[:, 6:, :].detach().clone().requires_grad_(False)
    optimizer = torch.optim.Adam([latent_trainable], lr=lr)
    for _ in range(max_iters):
        if torch.allclose(handle_points, target_points, atol=d):
            break

        optimizer.zero_grad()
        latent = torch.cat([latent_trainable, latent_untrainable], dim=1)
        sample2, F2 = g_ema.generate(latent, noise)

        # motion supervision
        loss = motion_supervison(handle_points, target_points, F2, r1, device)

        if mask is not None:
            loss += ((F2 - F0) * (1 - mask)).abs().mean() * lam

        loss.backward()
        optimizer.step()

        with torch.no_grad():
            latent = torch.cat([latent_trainable, latent_untrainable], dim=1)
            sample2, F2 = g_ema.generate(latent, noise)
            handle_points = point_tracking(F2, F0, handle_points, handle_points0, r2, device)

        F = F2.detach().clone()
        # if iter % 1 == 0:
        #     print(iter, loss.item(), handle_points, target_points)

        yield sample2, latent, F2, handle_points


def motion_supervison(handle_points, target_points, F2, r1, device):
    loss = 0
    n = len(handle_points)
    for i in range(n):
        target2handle = target_points[i] - handle_points[i]
        d_i = target2handle / (torch.norm(target2handle) + 1e-7)
        if torch.norm(d_i) > torch.norm(target2handle):
            d_i = target2handle

        mask = utils.create_circular_mask(
            F2.shape[2], F2.shape[3], center=handle_points[i].tolist(), radius=r1
        ).to(device)

        coordinates = torch.nonzero(mask).float()  # shape [num_points, 2]

        # Shift the coordinates in the direction d_i
        shifted_coordinates = coordinates + d_i[None]

        h, w = F2.shape[2], F2.shape[3]

        # Extract features in the mask region and compute the loss
        F_qi = F2[:, :, mask]  # shape: [C, H*W]

        # Sample shifted patch from F
        normalized_shifted_coordinates = shifted_coordinates.clone()
        normalized_shifted_coordinates[:, 0] = (
            2.0 * shifted_coordinates[:, 0] / (h - 1)
        ) - 1  # for height
        normalized_shifted_coordinates[:, 1] = (
            2.0 * shifted_coordinates[:, 1] / (w - 1)
        ) - 1  # for width
        # Add extra dimensions for batch and channels (required by grid_sample)
        normalized_shifted_coordinates = normalized_shifted_coordinates.unsqueeze(
            0
        ).unsqueeze(
            0
        )  # shape [1, 1, num_points, 2]
        normalized_shifted_coordinates = normalized_shifted_coordinates.flip(
            -1
        )  # grid_sample expects [x, y] instead of [y, x]
        normalized_shifted_coordinates = normalized_shifted_coordinates.clamp(-1, 1)

        # Use grid_sample to interpolate the feature map F at the shifted patch coordinates
        F_qi_plus_di = torch.nn.functional.grid_sample(
            F2, normalized_shifted_coordinates, mode="bilinear", align_corners=True
        )
        # Output has shape [1, C, 1, num_points] so squeeze it
        F_qi_plus_di = F_qi_plus_di.squeeze(2)  # shape [1, C, num_points]

        loss += torch.nn.functional.l1_loss(F_qi.detach(), F_qi_plus_di)
    return loss


def point_tracking(
    F: torch.Tensor,
    F0: torch.Tensor,
    handle_points: torch.Tensor,
    handle_points0: torch.Tensor,
    r2: int = 3,
    device: torch.device = torch.device("cuda"),
) -> torch.Tensor:

    n = handle_points.shape[0]  # Number of handle points
    new_handle_points = torch.zeros_like(handle_points)

    for i in range(n):
        # Compute the patch around the handle point
        patch = utils.create_square_mask(
            F.shape[2], F.shape[3], center=handle_points[i].tolist(), radius=r2
        ).to(device)

        # Find indices where the patch is True
        patch_coordinates = torch.nonzero(patch)  # shape [num_points, 2]

        # Extract features in the patch
        F_qi = F[:, :, patch_coordinates[:, 0], patch_coordinates[:, 1]]
        # Extract feature of the initial handle point
        f_i = F0[:, :, handle_points0[i][0].long(), handle_points0[i][1].long()]

        # Compute the L1 distance between the patch features and the initial handle point feature
        distances = torch.norm(F_qi - f_i[:, :, None], p=1, dim=1)

        # Find the new handle point as the one with minimum distance
        min_index = torch.argmin(distances)
        new_handle_points[i] = patch_coordinates[min_index]

    return new_handle_points<|MERGE_RESOLUTION|>--- conflicted
+++ resolved
@@ -116,21 +116,9 @@
     lr=2e-3,
 ):
     handle_points0 = copy.deepcopy(handle_points)
-<<<<<<< HEAD
-    n = len(handle_points)
-    r1, r2, lam, d = 3, 12, 20, 1
-
-    def neighbor(x, y, d):
-        points = []
-        for i in range(x - d, x + d):
-            for j in range(y - d, y + d):
-                points.append(torch.tensor([i, j]).float().to(latent.device))
-        return points
-=======
     handle_points = torch.stack(handle_points)
     handle_points0 = torch.stack(handle_points0)
     target_points = torch.stack(target_points)
->>>>>>> 130ae8e9
 
     F0 = F.detach().clone()
     device = latent.device
