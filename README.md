--- conflicted
+++ resolved
@@ -41,17 +41,11 @@
 
 :star2: **Changelog**
 
-<<<<<<< HEAD
 - [x] Add a docker image, thanks [@egbaydarov](https://github.com/egbaydarov).
 - [ ] PTI GAN inversion https://github.com/Zeqiang-Lai/DragGAN/issues/71#issuecomment-1573461314
 - [x] Tweak performance, See [v2](https://github.com/Zeqiang-Lai/DragGAN/tree/v2).
 - [x] Improving installation experience, DragGAN is now on [PyPI](https://pypi.org/project/draggan).
 - [x] Automatically determining the number of iterations, See [v2](https://github.com/Zeqiang-Lai/DragGAN/tree/v2).
-=======
-- [x] Tweak performance.
-- [x] Improving installation experience, DragGAN is now on [PyPI](https://pypi.org/project/draggan).
-- [x] Automatically determining the number of iterations.
->>>>>>> 130ae8e9
 - [ ] Allow to save video without point annotations, custom image size.
 - [x] Support StyleGAN2-ada.
 - [x] Integrate into [InternGPT](https://github.com/OpenGVLab/InternGPT)
@@ -64,10 +58,6 @@
 
 > This project is now a sub-project of [InternGPT](https://github.com/OpenGVLab/InternGPT) for interactive image editing. Future updates of more cool tools beyond DragGAN would be added in [InternGPT](https://github.com/OpenGVLab/InternGPT). 
 
-<<<<<<< HEAD
-=======
-
->>>>>>> 130ae8e9
 ## Running Locally
 
 Please refer to [INSTALL.md](INSTALL.md).
